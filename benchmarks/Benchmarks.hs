--- conflicted
+++ resolved
@@ -110,7 +110,6 @@
           [ bench "String" $ whnf (insert elems) hm
           , bench "ByteString" $ whnf (insert elemsBS) hmbs
           , bench "Int" $ whnf (insert elemsI) hmi
-<<<<<<< HEAD
           ]
         , bgroup "delete"
           [ bench "String" $ whnf (delete keys) hm
@@ -124,10 +123,7 @@
           ]
 
           -- Combine
-        , bgroup "union"
-          [ bench "union" $ whnf (HM.union hmi) hmi2
-          , bench "fold-based" $ whnf (union_fold hmi) hmi2
-          ]
+        , bench "union" $ whnf (HM.union hmi) hmi2
 
           -- Transformations
         , bench "map" $ whnf (HM.map (\ v -> v + 1)) hmi
@@ -150,44 +146,6 @@
           , bench "ByteString" $ whnf HM.size hmbs
           , bench "Int" $ whnf HM.size hmi
           ]
-=======
-          ]
-        , bgroup "delete"
-          [ bench "String" $ whnf (delete keys) hm
-          , bench "ByteString" $ whnf (delete keysBS) hmbs
-          , bench "Int" $ whnf (delete keysI) hmi
-          ]
-        , bgroup "delete-miss"
-          [ bench "String" $ whnf (delete keys') hm
-          , bench "ByteString" $ whnf (delete keysBS') hmbs
-          , bench "Int" $ whnf (delete keysI') hmi
-          ]
-
-          -- Combine
-        , bench "union" $ whnf (HM.union hmi) hmi2
-
-          -- Transformations
-        , bench "map" $ whnf (HM.map (\ v -> v + 1)) hmi
-
-          -- * Difference and intersection
-        , bench "difference" $ whnf (HM.difference hmi) hmi2
-        , bench "intersection" $ whnf (HM.intersection hmi) hmi2
-
-          -- Folds
-        , bench "foldl'" $ whnf (HM.foldl' (+) 0) hmi
-        , bench "foldr" $ nf (HM.foldr (:) []) hmi
-
-          -- Filter
-        , bench "filter" $ whnf (HM.filter (\ v -> v .&. 1 == 0)) hmi
-        , bench "filterWithKey" $ whnf (HM.filterWithKey (\ k _ -> k .&. 1 == 0)) hmi
-
-          -- Size
-        , bgroup "size"
-          [ bench "String" $ whnf HM.size hm
-          , bench "ByteString" $ whnf HM.size hmbs
-          , bench "Int" $ whnf HM.size hmi
-          ]
->>>>>>> 6107e1b3
 
           -- fromList
         , bgroup "fromList"
