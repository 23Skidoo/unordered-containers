name:           unordered-containers
<<<<<<< HEAD
version:        0.1.4.6
=======
version:        0.2.0.0
>>>>>>> 6107e1b3
synopsis:       Efficient hashing-based container types
description:
  Efficient hashing-based container types.  The containers have been
  optimized for performance critical use, both in terms of large data
  quantities and high speed.
  .
  The declared cost of each operation is either worst-case or
  amortized, but remains valid even if structures are shared.
license:        BSD3
license-file:   LICENSE
author:         Johan Tibell <johan.tibell@gmail.com>
maintainer:     johan.tibell@gmail.com
bug-reports:    https://github.com/tibbe/unordered-containers/issues
<<<<<<< HEAD
copyright:      (c) Daan Leijen 2002
                (c) Andriy Palamarchuk 2008
                (c) 2010-2011 Johan Tibell
=======
copyright:      2010-2012 Johan Tibell
                2010 Edward Z. Yang
>>>>>>> 6107e1b3
category:       Data
build-type:     Simple
cabal-version:  >=1.8

library
  exposed-modules:
    Data.HashMap.Lazy
    Data.HashMap.Strict
    Data.HashSet
<<<<<<< HEAD

    Data.HashMap.Internal
    Data.HashSet.Internal
=======
  other-modules:
    Data.HashMap.Array
    Data.HashMap.Base
    Data.HashMap.PopCount
    Data.HashMap.UnsafeShift
>>>>>>> 6107e1b3

  build-depends:
    base >= 4 && < 4.6,
    deepseq >= 1.1 && < 1.4,
    hashable >= 1.0.1.1 && < 1.2

<<<<<<< HEAD
  other-modules:
    Data.FullList.Lazy
    Data.FullList.Strict
    Data.HashMap.Common
    Data.HashMap.Lazy.Internal
    Data.HashMap.Strict.Internal
=======
  if impl(ghc < 7.4)
    c-sources: cbits/popc.c
>>>>>>> 6107e1b3

  ghc-options: -Wall -O2
  if impl(ghc >= 6.8)
    ghc-options: -fwarn-tabs
  if impl(ghc > 6.10)
    ghc-options: -fregs-graph

<<<<<<< HEAD
test-suite map-properties
  hs-source-dirs: tests
  main-is: MapProperties.hs
  type: exitcode-stdio-1.0

  build-depends:
    base >= 4,
    hashable >= 1.0.1.1,
    QuickCheck >= 2.4.0.1,
    test-framework >= 0.3.3,
    test-framework-quickcheck2 >= 0.2.9,
    unordered-containers

  ghc-options: -Wall


test-suite set-properties
  hs-source-dirs: tests
  main-is: SetProperties.hs
  type: exitcode-stdio-1.0

  build-depends:
    base >= 4,
    containers,
    hashable >= 1.0.1.1,
    QuickCheck >= 2.4.0.1,
    test-framework >= 0.3.3,
    test-framework-quickcheck2 >= 0.2.9,
=======
test-suite hashmap-lazy-properties
  hs-source-dirs: tests
  main-is: HashMapProperties.hs
  type: exitcode-stdio-1.0

  build-depends:
    base,
    containers >= 0.4.1 && < 0.5,
    hashable >= 1.0.1.1 && < 1.2,
    QuickCheck >= 2.4.0.1,
    test-framework >= 0.3.3 && < 0.6,
    test-framework-quickcheck2 >= 0.2.9 && < 0.3,
    unordered-containers

  ghc-options: -Wall
  cpp-options: -DASSERTS

test-suite hashmap-strict-properties
  hs-source-dirs: tests
  main-is: HashMapProperties.hs
  type: exitcode-stdio-1.0

  build-depends:
    base,
    containers >= 0.4.1 && < 0.5,
    hashable >= 1.0.1.1 && < 1.2,
    QuickCheck >= 2.4.0.1,
    test-framework >= 0.3.3 && < 0.6,
    test-framework-quickcheck2 >= 0.2.9 && < 0.3,
    unordered-containers

  ghc-options: -Wall
  cpp-options: -DASSERTS -DSTRICT

test-suite hashset-properties
  hs-source-dirs: tests
  main-is: HashSetProperties.hs
  type: exitcode-stdio-1.0

  build-depends:
    base,
    containers >= 0.4.1 && < 0.5,
    hashable >= 1.0.1.1 && < 1.2,
    QuickCheck >= 2.4.0.1,
    test-framework >= 0.3.3 && < 0.6,
    test-framework-quickcheck2 >= 0.2.9 && < 0.3,
>>>>>>> 6107e1b3
    unordered-containers

  ghc-options: -Wall
  cpp-options: -DASSERTS

source-repository head
  type:     git
  location: https://github.com/tibbe/unordered-containers.git<|MERGE_RESOLUTION|>--- conflicted
+++ resolved
@@ -1,9 +1,5 @@
 name:           unordered-containers
-<<<<<<< HEAD
-version:        0.1.4.6
-=======
 version:        0.2.0.0
->>>>>>> 6107e1b3
 synopsis:       Efficient hashing-based container types
 description:
   Efficient hashing-based container types.  The containers have been
@@ -17,14 +13,8 @@
 author:         Johan Tibell <johan.tibell@gmail.com>
 maintainer:     johan.tibell@gmail.com
 bug-reports:    https://github.com/tibbe/unordered-containers/issues
-<<<<<<< HEAD
-copyright:      (c) Daan Leijen 2002
-                (c) Andriy Palamarchuk 2008
-                (c) 2010-2011 Johan Tibell
-=======
 copyright:      2010-2012 Johan Tibell
                 2010 Edward Z. Yang
->>>>>>> 6107e1b3
 category:       Data
 build-type:     Simple
 cabal-version:  >=1.8
@@ -34,34 +24,19 @@
     Data.HashMap.Lazy
     Data.HashMap.Strict
     Data.HashSet
-<<<<<<< HEAD
-
-    Data.HashMap.Internal
-    Data.HashSet.Internal
-=======
   other-modules:
     Data.HashMap.Array
     Data.HashMap.Base
     Data.HashMap.PopCount
     Data.HashMap.UnsafeShift
->>>>>>> 6107e1b3
 
   build-depends:
     base >= 4 && < 4.6,
     deepseq >= 1.1 && < 1.4,
     hashable >= 1.0.1.1 && < 1.2
 
-<<<<<<< HEAD
-  other-modules:
-    Data.FullList.Lazy
-    Data.FullList.Strict
-    Data.HashMap.Common
-    Data.HashMap.Lazy.Internal
-    Data.HashMap.Strict.Internal
-=======
   if impl(ghc < 7.4)
     c-sources: cbits/popc.c
->>>>>>> 6107e1b3
 
   ghc-options: -Wall -O2
   if impl(ghc >= 6.8)
@@ -69,36 +44,6 @@
   if impl(ghc > 6.10)
     ghc-options: -fregs-graph
 
-<<<<<<< HEAD
-test-suite map-properties
-  hs-source-dirs: tests
-  main-is: MapProperties.hs
-  type: exitcode-stdio-1.0
-
-  build-depends:
-    base >= 4,
-    hashable >= 1.0.1.1,
-    QuickCheck >= 2.4.0.1,
-    test-framework >= 0.3.3,
-    test-framework-quickcheck2 >= 0.2.9,
-    unordered-containers
-
-  ghc-options: -Wall
-
-
-test-suite set-properties
-  hs-source-dirs: tests
-  main-is: SetProperties.hs
-  type: exitcode-stdio-1.0
-
-  build-depends:
-    base >= 4,
-    containers,
-    hashable >= 1.0.1.1,
-    QuickCheck >= 2.4.0.1,
-    test-framework >= 0.3.3,
-    test-framework-quickcheck2 >= 0.2.9,
-=======
 test-suite hashmap-lazy-properties
   hs-source-dirs: tests
   main-is: HashMapProperties.hs
@@ -145,7 +90,6 @@
     QuickCheck >= 2.4.0.1,
     test-framework >= 0.3.3 && < 0.6,
     test-framework-quickcheck2 >= 0.2.9 && < 0.3,
->>>>>>> 6107e1b3
     unordered-containers
 
   ghc-options: -Wall
