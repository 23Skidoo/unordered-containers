{-# LANGUAGE BangPatterns, CPP #-}

-- | Code shared between the lazy and strict versions.

module Data.HashMap.Common
    (
      -- * Types
      HashMap(..)
    , Suffix
    , Mask
    , Hash

      -- * Helpers
    , join
    , bin
    , zero
    , nomatch
    , mask
    , maskW
    , branchMask
<<<<<<< HEAD
    , highBit

    -- * Common operations
    , traverseWithKey
=======
    , critBit
>>>>>>> d09883f0
    ) where

#include "MachDeps.h"

import Control.Applicative
import Control.DeepSeq (NFData(rnf))
import Data.Bits ((.&.), (.|.), complement, shiftR, xor)
import qualified Data.Foldable as Foldable
import Data.Traversable (Traversable(..))
import Data.Word (Word)
import Prelude hiding (foldr, map)

import qualified Data.FullList.Lazy as FL

------------------------------------------------------------------------
-- * The 'HashMap' type

-- | A map from keys to values.  A map cannot contain duplicate keys;
-- each key can map to at most one value.
data HashMap k v
    = Nil
    | Tip {-# UNPACK #-} !Hash
          {-# UNPACK #-} !(FL.FullList k v)
    | Bin {-# UNPACK #-} !Suffix
          {-# UNPACK #-} !Mask
          !(HashMap k v)
          !(HashMap k v)
    deriving Show

type Suffix = Int
type Mask   = Int
type Hash   = Int

------------------------------------------------------------------------
-- * Instances

-- Since both the lazy and the strict API shares one data type we can
-- only provide one set of instances.  We provide the lazy ones.

instance (Eq k, Eq v) => Eq (HashMap k v) where
    t1 == t2 = equal t1 t2
    t1 /= t2 = nequal t1 t2

equal :: (Eq k, Eq v) => HashMap k v -> HashMap k v -> Bool
equal (Bin p1 m1 l1 r1) (Bin p2 m2 l2 r2) =
    (m1 == m2) && (p1 == p2) && (equal l1 l2) && (equal r1 r2)
equal (Tip h1 l1) (Tip h2 l2) = (h1 == h2) && (l1 == l2)
equal Nil Nil = True
equal _   _   = False

nequal :: (Eq k, Eq v) => HashMap k v -> HashMap k v -> Bool
nequal (Bin p1 m1 l1 r1) (Bin p2 m2 l2 r2) =
    (m1 /= m2) || (p1 /= p2) || (nequal l1 l2) || (nequal r1 r2)
nequal (Tip h1 l1) (Tip h2 l2) = (h1 /= h2) || (l1 /= l2)
nequal Nil Nil = False
nequal _   _   = True

instance (NFData k, NFData v) => NFData (HashMap k v) where
    rnf Nil           = ()
    rnf (Tip _ xs)    = rnf xs
    rnf (Bin _ _ l r) = rnf l `seq` rnf r `seq` ()

instance Functor (HashMap k) where
    fmap = map

-- | /O(n)/ Transform this map by applying a function to every value.
map :: (v1 -> v2) -> HashMap k v1 -> HashMap k v2
map f = go
  where
    go (Bin s m l r) = Bin s m (go l) (go r)
    go (Tip h l)     = Tip h (FL.map f' l)
    go Nil           = Nil
    f' k v = (k, f v)
{-# INLINE map #-}

instance Foldable.Foldable (HashMap k) where
    foldr f = foldrWithKey (const f)

-- | /O(n)/ Reduce this map by applying a binary operator to all
-- elements, using the given starting value (typically the
-- right-identity of the operator).
foldrWithKey :: (k -> v -> a -> a) -> a -> HashMap k v -> a
foldrWithKey f = go
  where
    go z (Bin _ _ l r) = go (go z r) l
    go z (Tip _ l)     = FL.foldrWithKey f z l
    go z Nil           = z
{-# INLINE foldrWithKey #-}

instance Traversable (HashMap k) where
  traverse f = traverseWithKey (const f)

-- | /O(n)/ Transform this map by accumulating an Applicative result from every value.
traverseWithKey :: Applicative f => (k -> v1 -> f v2) -> HashMap k v1 -> f (HashMap k v2)
traverseWithKey f = go
  where
    go (Bin p m l r) = Bin p m <$> go l <*> go r
    go (Tip h l) = Tip h <$> FL.traverseWithKey f l
    go Nil = pure Nil
{-# INLINE traverseWithKey #-}

------------------------------------------------------------------------
-- Helpers

join :: Suffix -> HashMap k v -> Suffix -> HashMap k v -> HashMap k v
join s1 t1 s2 t2
    | zero s1 m = Bin s m t1 t2
    | otherwise = Bin s m t2 t1
  where
    m = branchMask s1 s2
    s = mask s1 m
{-# INLINE join #-}

-- | @bin@ assures that we never have empty trees within a tree.
bin :: Suffix -> Mask -> HashMap k v -> HashMap k v -> HashMap k v
bin _ _ l Nil = l
bin _ _ Nil r = r
bin p m l r   = Bin p m l r
{-# INLINE bin #-}

------------------------------------------------------------------------
-- Endian independent bit twiddling

zero :: Hash -> Mask -> Bool
zero i m = (fromIntegral i :: Word) .&. (fromIntegral m :: Word) == 0
{-# INLINE zero #-}

nomatch :: Hash -> Suffix -> Mask -> Bool
nomatch i s m = (mask i m) /= s
{-# INLINE nomatch #-}

mask :: Hash -> Mask -> Suffix
mask i m = maskW (fromIntegral i :: Word) (fromIntegral m :: Word)
{-# INLINE mask #-}

------------------------------------------------------------------------
-- Big endian operations

maskW :: Word -> Word -> Suffix
maskW i m = fromIntegral (i .&. (m-1))
{-# INLINE maskW #-}

branchMask :: Suffix -> Suffix -> Mask
branchMask p1 p2 =
    fromIntegral (critBit (fromIntegral p1 `xor` fromIntegral p2 :: Word))
{-# INLINE branchMask #-}

-- | Return a 'Word' where only the highest bit is set.
critBit :: Word -> Word
critBit w = w' `xor` (w' `shiftR` 1) where
    w' = w `xor` (w-1)
{-# INLINE critBit #-}<|MERGE_RESOLUTION|>--- conflicted
+++ resolved
@@ -18,14 +18,10 @@
     , mask
     , maskW
     , branchMask
-<<<<<<< HEAD
-    , highBit
+    , critBit
 
     -- * Common operations
     , traverseWithKey
-=======
-    , critBit
->>>>>>> d09883f0
     ) where
 
 #include "MachDeps.h"
