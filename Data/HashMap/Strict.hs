--- conflicted
+++ resolved
@@ -93,11 +93,7 @@
 import qualified Data.HashMap.Base as HM
 import Data.HashMap.Base hiding (
     adjust, fromList, fromListWith, insert, insertWith, intersectionWith,
-<<<<<<< HEAD
-    map, singleton, unionWith)
-=======
-    lookupDefault, map, mapWithKey, singleton, unionWith)
->>>>>>> d666f35f
+    map, mapWithKey, singleton, unionWith)
 import Data.HashMap.Unsafe (runST)
 
 -- $strictness
